#!/usr/bin/env python

import sys

try:
    from coverage.cmdline import main
except ImportError as exc:
<<<<<<< HEAD
    try:
        from coverage import main
    except ImportError:
        sys.exit("Error: failed to run coverage: {0}".format(exc))
=======
    sys.exit("Error: failed to run coverage: {0}".format(exc))
>>>>>>> df54fa8c

if __name__ == '__main__':
    sys.exit(main())<|MERGE_RESOLUTION|>--- conflicted
+++ resolved
@@ -5,14 +5,7 @@
 try:
     from coverage.cmdline import main
 except ImportError as exc:
-<<<<<<< HEAD
-    try:
-        from coverage import main
-    except ImportError:
-        sys.exit("Error: failed to run coverage: {0}".format(exc))
-=======
     sys.exit("Error: failed to run coverage: {0}".format(exc))
->>>>>>> df54fa8c
 
 if __name__ == '__main__':
     sys.exit(main())